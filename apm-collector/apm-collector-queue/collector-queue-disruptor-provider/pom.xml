<?xml version="1.0" encoding="UTF-8"?>
<!--
  ~ Copyright 2017, OpenSkywalking Organization All rights reserved.
  ~
  ~ Licensed under the Apache License, Version 2.0 (the "License");
  ~ you may not use this file except in compliance with the License.
  ~ You may obtain a copy of the License at
  ~
  ~     http://www.apache.org/licenses/LICENSE-2.0
  ~
  ~ Unless required by applicable law or agreed to in writing, software
  ~ distributed under the License is distributed on an "AS IS" BASIS,
  ~ WITHOUT WARRANTIES OR CONDITIONS OF ANY KIND, either express or implied.
  ~ See the License for the specific language governing permissions and
  ~ limitations under the License.
  ~
  ~ Project repository: https://github.com/OpenSkywalking/skywalking
  -->

<project xmlns="http://maven.apache.org/POM/4.0.0"
         xmlns:xsi="http://www.w3.org/2001/XMLSchema-instance"
         xsi:schemaLocation="http://maven.apache.org/POM/4.0.0 http://maven.apache.org/xsd/maven-4.0.0.xsd">
    <parent>
        <artifactId>apm-collector-queue</artifactId>
        <groupId>org.skywalking</groupId>
<<<<<<< HEAD
        <version>3.3.0-2017</version>
=======
        <version>5.0-2018-preview</version>
>>>>>>> e009fce2
    </parent>
    <modelVersion>4.0.0</modelVersion>

    <artifactId>collector-queue-disruptor-provider</artifactId>
    <packaging>jar</packaging>

    <dependencies>
        <dependency>
            <groupId>org.skywalking</groupId>
            <artifactId>collector-queue-define</artifactId>
            <version>${project.version}</version>
        </dependency>
        <dependency>
            <groupId>com.lmax</groupId>
            <artifactId>disruptor</artifactId>
            <version>3.3.6</version>
        </dependency>
    </dependencies>
</project><|MERGE_RESOLUTION|>--- conflicted
+++ resolved
@@ -23,11 +23,7 @@
     <parent>
         <artifactId>apm-collector-queue</artifactId>
         <groupId>org.skywalking</groupId>
-<<<<<<< HEAD
-        <version>3.3.0-2017</version>
-=======
         <version>5.0-2018-preview</version>
->>>>>>> e009fce2
     </parent>
     <modelVersion>4.0.0</modelVersion>
 
